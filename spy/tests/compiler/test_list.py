--- conflicted
+++ resolved
@@ -1,9 +1,5 @@
 from spy.fqn import FQN
-<<<<<<< HEAD
-from spy.tests.support import CompilerTest, only_interp
-=======
 from spy.tests.support import CompilerTest, expect_errors, no_C, only_interp
->>>>>>> 86888c9b
 from spy.vm.b import B
 from spy.vm.object import W_Type
 
@@ -44,7 +40,6 @@
         def foo() -> list[i32]:
             x = [1, 2, 3]
             return x
-<<<<<<< HEAD
         """)
         x = mod.foo()
         assert x == [1, 2, 3]
@@ -59,22 +54,6 @@
         assert w_lst.items_w == [B.w_i32, B.w_f64, B.w_str]
 
     @only_interp
-=======
-        """)
-        x = mod.foo()
-        assert x == [1, 2, 3]
-
-    @only_interp
-    def test_literal_interp_list(self):
-        mod = self.compile("""
-        def foo() -> list[type]:
-            return [i32, f64, str]
-        """)
-        w_lst = mod.foo(unwrap=False)
-        assert w_lst.items_w == [B.w_i32, B.w_f64, B.w_str]
-
-    @only_interp
->>>>>>> 86888c9b
     def test_generalize_literal(self):
         mod = self.compile("""
         def foo() -> type:
@@ -140,9 +119,6 @@
         w_lst = mod.foo(unwrap=False)
         assert len(w_lst.items_w) == 2
         wam_a, wam_b = w_lst.items_w
-<<<<<<< HEAD
-        assert wam_a is not wam_b
-=======
         assert wam_a is not wam_b
 
     @no_C
@@ -202,5 +178,4 @@
             ("this is untyped", "l"),
             ("help: use an explicit type: `l: list[T] = []`", "l"),
         )
-        self.compile_raises(src, "foo", errors)
->>>>>>> 86888c9b
+        self.compile_raises(src, "foo", errors)