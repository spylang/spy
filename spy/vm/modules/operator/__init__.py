--- conflicted
+++ resolved
@@ -92,12 +92,8 @@
 }
 
 _unary_from_token: dict[str, W_Func] = {
-<<<<<<< HEAD
-    '-': OP.w_NEG,
-    'not': OP.w_NOT
-=======
     "-": OP.w_NEG,
->>>>>>> 3d20484f
+    "not": OP.w_NOT
 }
 
 
