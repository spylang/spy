--- conflicted
+++ resolved
@@ -12,10 +12,7 @@
 from spy.vm.cell import W_Cell
 from spy.vm.exc import W_TypeError
 from spy.vm.function import CLOSURE, FuncParam, LocalVar, W_ASTFunc, W_Func, W_FuncType
-<<<<<<< HEAD
-=======
 from spy.vm.modules.__spy__ import SPY
->>>>>>> 86888c9b
 from spy.vm.modules.operator import OP, OP_from_token, OP_unary_from_token
 from spy.vm.modules.operator.convop import CONVERT_maybe
 from spy.vm.modules.types import TYPES
@@ -982,19 +979,6 @@
         return self.eval_opimpl(unop, w_opimpl, [wam_v])
 
     def _ensure_bool(self, wam: W_MetaArg) -> W_MetaArg:
-<<<<<<< HEAD
-        w_typeconv = CONVERT_maybe(self.vm, B.w_bool, wam)
-        if w_typeconv is None:
-            return wam
-
-        return W_MetaArg(
-            self.vm,
-            wam.color,
-            w_typeconv.w_functype.w_restype,
-            self.vm.fast_call(w_typeconv, [wam.w_val]),
-            wam.loc,
-            sym=wam.sym,
-=======
         wam_expT = W_MetaArg.from_w_obj(self.vm, B.w_bool)
         w_typeconv_opimpl = CONVERT_maybe(self.vm, wam_expT, wam)
         if w_typeconv_opimpl is None:
@@ -1004,7 +988,6 @@
             [wam_expT, wam],
             loc=wam.loc,
             redshifting=False,  # we want to always execute this eagerly
->>>>>>> 86888c9b
         )
 
     def eval_expr_And(self, op: ast.And) -> W_MetaArg:
@@ -1085,23 +1068,11 @@
         return self.eval_opimpl(op, w_opimpl, [wam_obj, wam_name])
 
     def eval_expr_List(self, lst: ast.List) -> W_MetaArg:
-<<<<<<< HEAD
-        if len(lst.items) == 0:
-            err = SPyError.simple(
-                "W_WIP",
-                "Empty list literals are not supported",
-                "This is not supported",
-                lst.loc,
-            )
-            err.add("note", "help: use `list[T]()` instead", lst.loc)
-            raise err
-=======
         # 0. empty lists are special
         if len(lst.items) == 0:
             w_T = SPY.w_EmptyListType
             w_val = SPY.w_empty_list
             return W_MetaArg(self.vm, "red", w_T, w_val, lst.loc)
->>>>>>> 86888c9b
 
         # 1. evaluate the individual items and infer the itemtype
         items_wam = []
